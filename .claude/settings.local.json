{
  "permissions": {
    "allow": [
      "Read**",
      "Edit**",
      "Write**",
      "MultiEdit**",
      "Bash**",
      "WebFetch**",
      "WebSearch**",
      "WebFetch**",
      "Read(/D:\\1Projects\\arc-explainer\\server\\services\\base/**)",
      "Read(/D:\\1Projects\\arc-explainer\\server\\services/**)",
<<<<<<< HEAD
      "Bash(cat:*)",
      "Bash(git submodule:*)",
      "Bash(npx tsc:*)"
=======
      "Read(/D:\\1Projects\\planexe**)",
      "Read(/D:\\1Projects\\modelcompare**)",
      "Bash(cat:*)"
>>>>>>> 989c7e92
    ],
    "defaultMode": "bypassPermissions"
  },
  "model": "sonnet"
}<|MERGE_RESOLUTION|>--- conflicted
+++ resolved
@@ -11,15 +11,12 @@
       "WebFetch**",
       "Read(/D:\\1Projects\\arc-explainer\\server\\services\\base/**)",
       "Read(/D:\\1Projects\\arc-explainer\\server\\services/**)",
-<<<<<<< HEAD
       "Bash(cat:*)",
       "Bash(git submodule:*)",
       "Bash(npx tsc:*)"
-=======
       "Read(/D:\\1Projects\\planexe**)",
       "Read(/D:\\1Projects\\modelcompare**)",
       "Bash(cat:*)"
->>>>>>> 989c7e92
     ],
     "defaultMode": "bypassPermissions"
   },
