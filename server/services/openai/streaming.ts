/**
 * Author: gpt-5-codex
 * Date: 2025-10-16T00:00:00Z
 * PURPOSE: Provides reusable helpers for handling OpenAI Responses API streaming events and
 *          aggregating incremental deltas before the final response arrives.
 * SRP/DRY check: Pass — moves event-type branching out of the service class for clarity and reuse.
 */

import type {
  ResponseContentPartAddedEvent,
  ResponseOutputTextAnnotationAddedEvent,
  ResponseReasoningSummaryPartAddedEvent,
  ResponseReasoningSummaryPartDoneEvent,
  ResponseReasoningSummaryTextDeltaEvent,
  ResponseReasoningSummaryTextDoneEvent,
  ResponseReasoningTextDeltaEvent,
  ResponseReasoningTextDoneEvent,
  ResponseStreamEvent
} from "openai/resources/responses/responses";
import type { StreamChunk } from "../base/BaseAIService.js";

export interface OpenAIStreamAggregates {
  text: string;
  parsed: string;
<<<<<<< HEAD
  parsedObject?: Record<string, unknown> | Array<unknown>;
=======
  parsedObject?: Record<string, unknown> | null;
>>>>>>> b26846c9
  reasoning: string;
  summary: string;
  refusal: string;
  reasoningSummary?: string;
  annotations: Array<{
    annotation: unknown;
    annotationIndex: number;
    contentIndex: number;
    itemId: string;
    outputIndex: number;
    sequenceNumber?: number;
  }>;
  expectingJson: boolean;
  receivedAnnotatedJsonDelta: boolean;
<<<<<<< HEAD
  usedFallbackJson: boolean;
=======
  receivedParsedJsonDelta: boolean;
>>>>>>> b26846c9
}

export interface StreamCallbacks {
  emitChunk: (chunk: StreamChunk) => void;
  emitEvent: (event: string, payload: Record<string, unknown>) => void;
}

export function createStreamAggregates(expectingJson: boolean): OpenAIStreamAggregates {
  return {
    text: "",
    parsed: "",
<<<<<<< HEAD
    parsedObject: undefined,
=======
    parsedObject: null,
>>>>>>> b26846c9
    reasoning: "",
    summary: "",
    refusal: "",
    reasoningSummary: "",
    annotations: [],
    expectingJson,
    receivedAnnotatedJsonDelta: false,
<<<<<<< HEAD
    usedFallbackJson: false
  };
}

function mergeStructuredDelta(
  existing: Record<string, unknown> | undefined,
  delta: Record<string, unknown>
): Record<string, unknown> {
  const base: Record<string, unknown> = existing ? { ...existing } : {};

  for (const [key, value] of Object.entries(delta)) {
    if (value && typeof value === "object" && !Array.isArray(value)) {
      const current = base[key];
      base[key] = mergeStructuredDelta(
        current && typeof current === "object" && !Array.isArray(current)
          ? (current as Record<string, unknown>)
          : undefined,
        value as Record<string, unknown>
      );
    } else {
      base[key] = value;
    }
  }

  return base;
=======
    receivedParsedJsonDelta: false
  };
}

function stringifyStructuredDelta(delta: unknown): string {
  if (delta === undefined || delta === null) {
    return "";
  }

  if (typeof delta === "string") {
    return delta;
  }

  try {
    return JSON.stringify(delta);
  } catch {
    return String(delta);
  }
}

function updateParsedAggregate(
  aggregates: OpenAIStreamAggregates,
  parsedOutput: unknown
): void {
  if (parsedOutput === undefined) {
    return;
  }

  const normalized = typeof parsedOutput === "string"
    ? parsedOutput
    : stringifyStructuredDelta(parsedOutput);

  if (normalized) {
    aggregates.parsed = normalized;
  }

  if (parsedOutput && typeof parsedOutput === "object") {
    aggregates.parsedObject = parsedOutput as Record<string, unknown>;
  }
}

function extractParsedOutput(event: Record<string, unknown>): unknown {
  return (
    event.parsed_output ??
    event.parsedOutput ??
    event.output_parsed ??
    event.outputParsed ??
    undefined
  );
>>>>>>> b26846c9
}

export function handleStreamEvent(
  event: ResponseStreamEvent | { type: string; [key: string]: unknown },
  aggregates: OpenAIStreamAggregates,
  callbacks: StreamCallbacks
): void {
  const eventType = (event as { type: string }).type;
  const sequenceNumber =
    typeof (event as { sequence_number?: number }).sequence_number === 'number'
      ? (event as { sequence_number?: number }).sequence_number
      : undefined;

  switch (eventType) {
    case "response.created": {
      callbacks.emitEvent("stream.status", { state: "created" });
      break;
    }
    case "response.in_progress": {
      callbacks.emitEvent("stream.status", {
        state: "in_progress",
        step: (event as any).step
      });
      break;
    }
    case "response.completed": {
      callbacks.emitEvent("stream.status", { state: "completed" });
      break;
    }
    case "response.failed":
    case "error": {
      const message = (event as any).error?.message ?? "Streaming failed";
      callbacks.emitEvent("stream.status", {
        state: "failed",
        message
      });
      break;
    }
    case "response.reasoning_summary_text.delta": {
      const delta = (event as ResponseReasoningSummaryTextDeltaEvent).delta || "";
      aggregates.reasoningSummary = (aggregates.reasoningSummary || "") + delta;
      callbacks.emitChunk({
        type: "reasoning", // keep compatibility
        delta,
        content: aggregates.reasoningSummary,
        metadata: { sequence: sequenceNumber }
      });
      break;
    }
    case "response.reasoning_summary_text.done": {
      const doneEvent = event as ResponseReasoningSummaryTextDoneEvent;
      aggregates.reasoningSummary = doneEvent.text || aggregates.reasoningSummary || "";
      aggregates.summary = aggregates.reasoningSummary;
      callbacks.emitEvent("stream.chunk", {
        type: "reasoning.summary",
        content: aggregates.reasoningSummary,
        sequence: sequenceNumber
      });
      break;
    }
    case "response.reasoning_summary_part.added": {
      const part = (event as ResponseReasoningSummaryPartAddedEvent).part;
      const text = (part as any)?.text || (part as any)?.content || "";
      if (text) {
        aggregates.reasoning += text;
        aggregates.summary = `${aggregates.summary}${text}`;
        callbacks.emitChunk({
          type: "reasoning",
          delta: text,
          content: aggregates.reasoning,
          metadata: { sequence: sequenceNumber }
        });
      }
      break;
    }
    case "response.reasoning_summary_part.done": {
      const donePart = event as ResponseReasoningSummaryPartDoneEvent;
      const text = (donePart.part as any)?.text || "";
      if (text) {
        aggregates.summary = `${aggregates.summary}${text}`;
      }
      break;
    }
    case "response.reasoning_text.delta": {
      const delta = (event as ResponseReasoningTextDeltaEvent).delta || "";
      aggregates.reasoning += delta;
      callbacks.emitChunk({
        type: "reasoning",
        delta,
        content: aggregates.reasoning,
        metadata: {
          sequence: sequenceNumber,
          contentIndex: (event as ResponseReasoningTextDeltaEvent).content_index
        }
      });
      break;
    }
    case "response.reasoning_text.done": {
      const doneEvent = event as ResponseReasoningTextDoneEvent;
      const text = doneEvent.text || aggregates.reasoning || "";
      aggregates.reasoning = text;
      callbacks.emitEvent("stream.chunk", {
        type: "reasoning.done",
        content: text,
        sequence: sequenceNumber
      });
      break;
    }
    case "response.output_parsed.delta": {
      const parsedEvent = event as Record<string, unknown>;
      const isFirstParsedDelta = !aggregates.receivedParsedJsonDelta;
      const delta = stringifyStructuredDelta(parsedEvent.delta);

      aggregates.receivedAnnotatedJsonDelta = true;
      aggregates.receivedParsedJsonDelta = true;

      if (isFirstParsedDelta) {
        aggregates.parsed = "";
        aggregates.parsedObject = null;
      }

      const parsedOutput = extractParsedOutput(parsedEvent);
      if (parsedOutput !== undefined) {
        updateParsedAggregate(aggregates, parsedOutput);
      } else if (delta) {
        aggregates.parsed += delta;
      }

      callbacks.emitChunk({
        type: "json",
        delta,
        content: aggregates.parsed,
        metadata: {
          sequence: sequenceNumber,
          expectingJson: aggregates.expectingJson,
          source: "parsed",
          fallback: false
        }
      });
      break;
    }
    case "response.output_parsed.delta.annotated": {
      const parsedEvent = event as Record<string, unknown>;
      const isFirstParsedDelta = !aggregates.receivedParsedJsonDelta;
      const delta = stringifyStructuredDelta(parsedEvent.delta);

      aggregates.receivedAnnotatedJsonDelta = true;
      aggregates.receivedParsedJsonDelta = true;

      if (isFirstParsedDelta) {
        aggregates.parsed = "";
        aggregates.parsedObject = null;
      }

      const parsedOutput = extractParsedOutput(parsedEvent);
      if (parsedOutput !== undefined) {
        updateParsedAggregate(aggregates, parsedOutput);
      } else if (delta) {
        aggregates.parsed += delta;
      }

      callbacks.emitChunk({
        type: "json",
        delta,
        content: aggregates.parsed,
        metadata: {
          sequence: sequenceNumber,
          expectingJson: aggregates.expectingJson,
          source: "parsed.annotated",
          fallback: false,
          annotated: true
        }
      });
      break;
    }
    case "response.output_parsed.annotation.added": {
      const annotationEvent = event as ResponseOutputTextAnnotationAddedEvent;
      aggregates.receivedAnnotatedJsonDelta = true;
      aggregates.receivedParsedJsonDelta = true;
      aggregates.annotations.push({
        annotation: annotationEvent.annotation,
        annotationIndex: annotationEvent.annotation_index,
        contentIndex: annotationEvent.content_index,
        itemId: annotationEvent.item_id,
        outputIndex: annotationEvent.output_index,
        sequenceNumber
      });

      callbacks.emitChunk({
        type: "annotation",
        content: JSON.stringify(annotationEvent.annotation),
        raw: annotationEvent,
        metadata: {
          sequence: sequenceNumber,
          annotationIndex: annotationEvent.annotation_index,
          contentIndex: annotationEvent.content_index,
          itemId: annotationEvent.item_id,
          source: "parsed"
        }
      });
      break;
    }
    case "response.output_parsed.done": {
      const parsedEvent = event as Record<string, unknown>;
      aggregates.receivedAnnotatedJsonDelta = true;
      aggregates.receivedParsedJsonDelta = true;
      const parsedOutput = extractParsedOutput(parsedEvent);
      if (parsedOutput !== undefined) {
        updateParsedAggregate(aggregates, parsedOutput);
      }

      callbacks.emitEvent("stream.chunk", {
        type: "json.done",
        content: aggregates.parsed,
        sequence: sequenceNumber,
        metadata: {
          expectingJson: aggregates.expectingJson,
          source: "parsed"
        }
      });
      break;
    }
    case "response.output_text.delta": {
      const delta = (event as any).delta || "";
      aggregates.text += delta;
      callbacks.emitChunk({
        type: "text",
        delta,
        content: aggregates.text,
        metadata: { sequence: sequenceNumber }
      });
      if (aggregates.expectingJson && !aggregates.receivedAnnotatedJsonDelta) {
        aggregates.parsed += delta;
        aggregates.usedFallbackJson = true;
        callbacks.emitChunk({
          type: "json",
          delta,
          content: aggregates.parsed,
          metadata: {
            sequence: sequenceNumber,
            expectingJson: aggregates.expectingJson,
            fallback: true
          }
        });
      }
      break;
    }
    case "response.output_text.done": {
      if (aggregates.expectingJson && aggregates.usedFallbackJson && !aggregates.receivedAnnotatedJsonDelta) {
        try {
          aggregates.parsedObject = aggregates.parsed
            ? (JSON.parse(aggregates.parsed) as Record<string, unknown> | Array<unknown>)
            : undefined;
        } catch {
          aggregates.parsedObject = undefined;
        }
        callbacks.emitEvent("stream.chunk", {
          type: "json.done",
          content: aggregates.parsed,
          sequence: sequenceNumber,
          expectingJson: aggregates.expectingJson,
          fallback: true
        });
      }
      callbacks.emitEvent("stream.chunk", {
        type: "text.done",
        content: aggregates.text,
        sequence: sequenceNumber
      });
      break;
    }
    case "response.output_parsed.delta": {
      const deltaPayload = (event as any).delta;
      aggregates.receivedAnnotatedJsonDelta = true;
      aggregates.usedFallbackJson = false;

      let deltaAsString = "";

      if (typeof deltaPayload === "string") {
        deltaAsString = deltaPayload;
        aggregates.parsed += deltaPayload;
      } else if (deltaPayload && typeof deltaPayload === "object") {
        if (Array.isArray(deltaPayload)) {
          aggregates.parsedObject = deltaPayload as Array<unknown>;
        } else {
          const prior = aggregates.parsedObject && typeof aggregates.parsedObject === "object" && !Array.isArray(aggregates.parsedObject)
            ? (aggregates.parsedObject as Record<string, unknown>)
            : undefined;
          aggregates.parsedObject = mergeStructuredDelta(prior, deltaPayload as Record<string, unknown>);
        }
        try {
          deltaAsString = JSON.stringify(deltaPayload);
        } catch {
          deltaAsString = String(deltaPayload);
        }
        try {
          aggregates.parsed = JSON.stringify(aggregates.parsedObject);
        } catch {
          aggregates.parsed = deltaAsString;
        }
      } else if (deltaPayload !== undefined && deltaPayload !== null) {
        deltaAsString = String(deltaPayload);
        aggregates.parsed += deltaAsString;
      }

      callbacks.emitChunk({
        type: "json",
        delta: deltaAsString,
        content: aggregates.parsed,
        metadata: {
          sequence: sequenceNumber,
          expectingJson: aggregates.expectingJson,
          fallback: false
        }
      });
      break;
    }
    case "response.output_parsed.done": {
      aggregates.receivedAnnotatedJsonDelta = true;
      aggregates.usedFallbackJson = false;
      const parsedPayload = (event as any).output_parsed ?? (event as any).parsed ?? null;

      if (parsedPayload && typeof parsedPayload === "object") {
        if (Array.isArray(parsedPayload)) {
          aggregates.parsedObject = parsedPayload as Array<unknown>;
        } else {
          aggregates.parsedObject = mergeStructuredDelta(undefined, parsedPayload as Record<string, unknown>);
        }
        try {
          const source = aggregates.parsedObject ?? parsedPayload;
          aggregates.parsed = JSON.stringify(source);
        } catch {
          try {
            aggregates.parsed = JSON.stringify(parsedPayload);
          } catch {
            aggregates.parsed = String(parsedPayload);
          }
        }
      } else if (typeof parsedPayload === "string") {
        aggregates.parsed = parsedPayload;
      } else if (aggregates.parsedObject) {
        try {
          aggregates.parsed = JSON.stringify(aggregates.parsedObject);
        } catch {
          aggregates.parsed = String(aggregates.parsedObject);
        }
      }

      callbacks.emitEvent("stream.chunk", {
        type: "json.done",
        content: aggregates.parsed,
        sequence: sequenceNumber,
        expectingJson: aggregates.expectingJson,
        fallback: false
      });
      break;
    }
    case "response.output_text.delta.annotated": {
      const delta = (event as any).delta || "";
      aggregates.receivedAnnotatedJsonDelta = true;
      aggregates.parsed += delta;
      callbacks.emitChunk({
        type: "json", // indicates structured output delta
        delta,
        content: aggregates.parsed,
        metadata: {
          sequence: sequenceNumber,
          expectingJson: aggregates.expectingJson
        }
      });
      break;
    }
    case "response.output_text.annotation.added": {
      const annotationEvent = event as ResponseOutputTextAnnotationAddedEvent;
      aggregates.annotations.push({
        annotation: annotationEvent.annotation,
        annotationIndex: annotationEvent.annotation_index,
        contentIndex: annotationEvent.content_index,
        itemId: annotationEvent.item_id,
        outputIndex: annotationEvent.output_index,
        sequenceNumber
      });
      let annotationContent = "";
      try {
        annotationContent = JSON.stringify(annotationEvent.annotation);
      } catch {
        annotationContent = String(annotationEvent.annotation);
      }
      callbacks.emitChunk({
        type: "annotation",
<<<<<<< HEAD
        content: annotationContent,
=======
        content: JSON.stringify(annotationEvent.annotation),
>>>>>>> b26846c9
        raw: annotationEvent,
        metadata: {
          sequence: sequenceNumber,
          annotationIndex: annotationEvent.annotation_index,
          contentIndex: annotationEvent.content_index,
<<<<<<< HEAD
          itemId: annotationEvent.item_id,
          outputIndex: annotationEvent.output_index
=======
          itemId: annotationEvent.item_id
>>>>>>> b26846c9
        }
      });
      break;
    }
    case "response.content_part.added": {
      const contentEvent = event as ResponseContentPartAddedEvent;
      const text = (contentEvent.part as any)?.text || "";
      if (text) {
        aggregates.text += text;
        callbacks.emitChunk({
          type: "text",
          delta: text,
          content: aggregates.text,
          metadata: { sequence: sequenceNumber }
        });
      }
      break;
    }
    case "response.refusal.delta": {
      const delta = (event as any).delta || "";
      aggregates.refusal += delta;
      callbacks.emitChunk({
        type: "refusal",
        delta,
        content: aggregates.refusal,
        metadata: { sequence: sequenceNumber }
      });
      break;
    }
    case "response.refusal.done": {
      aggregates.refusal = aggregates.refusal || "";
      break;
    }
    default: {
      if (!eventType.startsWith('response.')) {
        console.log(`[OpenAI-Streaming] Unhandled event type: ${eventType}`);
      }
      break;
    }
  }
}<|MERGE_RESOLUTION|>--- conflicted
+++ resolved
@@ -22,11 +22,8 @@
 export interface OpenAIStreamAggregates {
   text: string;
   parsed: string;
-<<<<<<< HEAD
   parsedObject?: Record<string, unknown> | Array<unknown>;
-=======
   parsedObject?: Record<string, unknown> | null;
->>>>>>> b26846c9
   reasoning: string;
   summary: string;
   refusal: string;
@@ -41,11 +38,8 @@
   }>;
   expectingJson: boolean;
   receivedAnnotatedJsonDelta: boolean;
-<<<<<<< HEAD
   usedFallbackJson: boolean;
-=======
   receivedParsedJsonDelta: boolean;
->>>>>>> b26846c9
 }
 
 export interface StreamCallbacks {
@@ -57,11 +51,8 @@
   return {
     text: "",
     parsed: "",
-<<<<<<< HEAD
     parsedObject: undefined,
-=======
     parsedObject: null,
->>>>>>> b26846c9
     reasoning: "",
     summary: "",
     refusal: "",
@@ -69,7 +60,6 @@
     annotations: [],
     expectingJson,
     receivedAnnotatedJsonDelta: false,
-<<<<<<< HEAD
     usedFallbackJson: false
   };
 }
@@ -95,7 +85,6 @@
   }
 
   return base;
-=======
     receivedParsedJsonDelta: false
   };
 }
@@ -145,7 +134,6 @@
     event.outputParsed ??
     undefined
   );
->>>>>>> b26846c9
 }
 
 export function handleStreamEvent(
@@ -536,22 +524,16 @@
       }
       callbacks.emitChunk({
         type: "annotation",
-<<<<<<< HEAD
         content: annotationContent,
-=======
         content: JSON.stringify(annotationEvent.annotation),
->>>>>>> b26846c9
         raw: annotationEvent,
         metadata: {
           sequence: sequenceNumber,
           annotationIndex: annotationEvent.annotation_index,
           contentIndex: annotationEvent.content_index,
-<<<<<<< HEAD
           itemId: annotationEvent.item_id,
           outputIndex: annotationEvent.output_index
-=======
           itemId: annotationEvent.item_id
->>>>>>> b26846c9
         }
       });
       break;
