--- conflicted
+++ resolved
@@ -21,16 +21,11 @@
 OPENROUTER_API_KEY=your_key_if_used   # optional; BYOK enforced in prod
 DATABASE_URL=postgresql://...         # optional for local DB-backed features
 
-<<<<<<< HEAD
-# Run dev server (Vite + API)
-npm run test   # warm-up ~10s, then open http://localhost:5173
-=======
 # Run development server
 npm run dev  # Allow ~10s to warm up, then open localhost:5173
 
 # Or build and run dev server
 npm run build-dev
->>>>>>> 51a3a78a
 ```
 
 More detail: [CLAUDE.md](./CLAUDE.md) and [docs/reference/architecture/DEVELOPER_GUIDE.md](./docs/reference/architecture/DEVELOPER_GUIDE.md).
@@ -63,9 +58,6 @@
 - **Production:** auto-deploys from `main`. Use PRs into `ARC3`; do not push breaking changes directly to `main`.  
 - **Env flags:** `ENABLE_SSE_STREAMING` (server), `VITE_ENABLE_SSE_STREAMING` (client).
 
-<<<<<<< HEAD
-## Utilities
-=======
 ## Architecture Overview
 
 ### Technology Stack
@@ -384,7 +376,6 @@
 ```
 
 **Read the ARC-AGI-2 paper:** [arxiv.org/pdf/2505.11831](https://www.arxiv.org/pdf/2505.11831)
->>>>>>> 51a3a78a
 
 - ARC puzzle GIF generator: `.claude/skills/slack-gif-creator/create_arc_puzzle_gif.py <puzzle_id>` → `arc_puzzle_<id>.gif` (requires `pillow`, `imageio`, `numpy`).  
 - Feature flags and toggles: see `shared/utils/featureFlags.ts` and `shared/config/streaming.ts`.
