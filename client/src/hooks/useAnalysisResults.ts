--- conflicted
+++ resolved
@@ -16,11 +16,8 @@
 import { useAnalysisStreaming } from '@/hooks/useAnalysisStreaming';
 import type { AnalysisStreamParams } from '@/lib/streaming/analysisStream';
 import type { ModelConfig } from '@shared/types';
-<<<<<<< HEAD
 import { isStreamingEnabled } from '@shared/config/streaming';
-=======
 import { isFeatureFlagEnabled } from '@shared/utils/featureFlags';
->>>>>>> ff460549
 
 interface UseAnalysisResultsProps {
   taskId: string;
@@ -65,11 +62,8 @@
   const [reasoningSummaryType, setReasoningSummaryType] = useState<'auto' | 'detailed'>('detailed');
 
   // Streaming integration
-<<<<<<< HEAD
   const streamingEnabled = isStreamingEnabled();
-=======
   const streamingEnabled = isFeatureFlagEnabled(import.meta.env.VITE_ENABLE_SSE_STREAMING as string | undefined);
->>>>>>> ff460549
   const {
     startStream,
     closeStream,
