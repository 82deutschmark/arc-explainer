/**
 * Author: Claude Code using Sonnet 4.5
 * Date: 2025-11-20 / Updated 2025-11-21
 * PURPOSE: Professional, information-dense ARC puzzle cards using shadcn/ui components.
 *          Compact layout (~200-250px) with side-by-side grid/metrics, automatic dark/light theme support.
 *          Replaces gradients/emojis with clean, tabular data presentation suitable for scientific research platform.
 * DESIGN: Uses CSS variables (bg-card, text-card-foreground, border) for automatic theme adaptation.
 *         shadcn/ui Card + Badge components for consistent styling across light/dark modes.
 * SRP/DRY check: Pass — Single responsibility (puzzle card display), reuses shadcn/ui primitives.
 */

import React, { useState, useEffect, useRef } from 'react';
import { Link } from 'wouter';
import { ExternalLink } from 'lucide-react';
import { TinyGrid } from './TinyGrid';
import { getPuzzleName, hasPuzzleName } from '@shared/utils/puzzleNames';
import type { ARCTask } from '@shared/types';
import { Card, CardContent } from '@/components/ui/card';
import { Badge } from '@/components/ui/badge';

interface PuzzleCardProps {
  puzzle: {
    id: string;
    source?: string;
    maxGridSize: number;
    gridSizeConsistent: boolean;
    hasExplanation?: boolean;
    modelName?: string;
    hasMultiplePredictions?: boolean;

    // Performance data (may be optional in some contexts)
    performanceData?: {
      avgAccuracy: number;            // 0.0 - 1.0, server-clamped
      totalExplanations: number;      // Total attempts (explanations)
      // Prefer counts from server-side aggregation when present
      modelsAttemptedCount?: number;  // Distinct models that attempted this puzzle
      // Backwards-compat: some callers may still pass an array
      modelsAttempted?: string[];     // Legacy list of model names
      avgCost?: number;               // Average cost per attempt (USD)
      avgProcessingTime?: number;     // Average processing time (milliseconds)
      avgTotalTokens?: number;        // Average total tokens per attempt
      wrongCount?: number;            // Number of incorrect attempts
    };
  };
  showGridPreview?: boolean;
}

export const PuzzleCard: React.FC<PuzzleCardProps> = ({ 
  puzzle, 
  showGridPreview = true 
}) => {
  const [taskData, setTaskData] = useState<ARCTask | null>(null);
  const [isVisible, setIsVisible] = useState(false);
  const cardRef = useRef<HTMLDivElement>(null);
  
  const puzzleName = getPuzzleName(puzzle.id);
  const hasName = hasPuzzleName(puzzle.id);

  // Intersection observer for lazy loading
  useEffect(() => {
    if (!showGridPreview || !cardRef.current) return;

    const observer = new IntersectionObserver(
      (entries) => {
        entries.forEach((entry) => {
          if (entry.isIntersecting) {
            setIsVisible(true);
            observer.disconnect();
          }
        });
      },
      { rootMargin: '100px' }
    );

    observer.observe(cardRef.current);

    return () => observer.disconnect();
  }, [showGridPreview]);

  // Load puzzle data when visible
  useEffect(() => {
    if (!isVisible || taskData) return;

    fetch(`/api/puzzle/task/${puzzle.id}`)
      .then(res => res.json())
      .then(data => {
        if (data.success) {
          setTaskData(data.data);
        }
      })
      .catch(() => {
        // Silent fail - just don't show grid
      });
  }, [isVisible, puzzle.id, taskData]);

  const firstTrainingExample = taskData?.train?.[0];
  const isExplained = Boolean(puzzle.hasExplanation);

  // Calculate metrics
  const hasAttempts = puzzle.performanceData && puzzle.performanceData.totalExplanations > 0;
  const accuracy = puzzle.performanceData?.avgAccuracy || 0;
  const isSolved = accuracy > 0;
  const modelsCount = (() => {
    const perf = puzzle.performanceData;
    if (!perf) return 0;
    if (typeof perf.modelsAttemptedCount === 'number') return perf.modelsAttemptedCount;
    return perf.modelsAttempted?.length || 0;
  })();

  return (
    <Link href={`/puzzle/${puzzle.id}`}>
      <Card
        ref={cardRef}
        className="group h-full transition-shadow hover:shadow-md cursor-pointer"
      >
        <CardContent className="p-3 h-full flex flex-col gap-2.5">
          {/* Header: ID/Name + Status Badge */}
          <div className="flex items-start justify-between gap-2">
            <div className="flex-1 min-w-0">
              {hasName && puzzleName ? (
                <>
                  <h3 className="text-sm font-semibold text-card-foreground capitalize truncate">
                    {puzzleName}
                  </h3>
                  <code className="text-xs font-mono text-muted-foreground block truncate">
                    {puzzle.id}
                  </code>
                </>
              ) : (
                <code className="text-sm font-mono font-semibold text-card-foreground block truncate">
                  {puzzle.id}
                </code>
              )}
            </div>
            <Badge variant={isExplained ? "secondary" : "outline"} className="text-[10px] shrink-0">
              {isExplained ? "Analyzed" : "New"}
            </Badge>
          </div>

          {/* Source Badge */}
          {puzzle.source && (
            <Badge variant="outline" className="text-[9px] w-fit">
              {puzzle.source.replace('-Eval', '').replace('-Heavy', '').replace('ARC', 'ARC-')}
            </Badge>
          )}

<<<<<<< HEAD
          {/* Main Content: Grid + Metrics Side-by-Side */}
          <div className="flex gap-3 flex-1">
            {/* Grid Preview - Left Side */}
            {showGridPreview && firstTrainingExample && (
              <div className="shrink-0" style={{ width: '80px', height: '80px' }}>
                <TinyGrid
                  grid={firstTrainingExample.input}
                  style={{ width: '80px', height: '80px' }}
                />
              </div>
            )}

            {/* Metrics Table - Right Side */}
            <div className="flex-1 min-w-0 grid grid-cols-2 gap-x-2 gap-y-1.5 text-xs">
              {/* Status/Correctness */}
              <div className="col-span-2">
                <div className="text-[10px] font-medium text-muted-foreground uppercase tracking-wide">
                  {!hasAttempts ? "Status" : "Correctness"}
                </div>
                <div className="text-sm font-semibold text-card-foreground">
                  {!hasAttempts ? "Never Tried" : isSolved ? `${(accuracy * 100).toFixed(0)}% Solved` : "Unsolved"}
=======
        {/* Grid Preview */}
        {showGridPreview && firstTrainingExample && (
          <div className="rounded-3xl bg-gradient-to-br from-slate-50 via-white to-sky-100/80 p-4 ring-1 ring-sky-200/80 transition-all duration-200 group-hover:ring-sky-400 group-focus-within:ring-sky-400">
            <div className="flex items-start gap-4">
              <div className="flex-1 min-w-0">
                <p className="mb-1 text-sm font-semibold text-gray-500">Input</p>
                <div className="w-full max-w-[140px] max-h-[140px]">
                  <TinyGrid grid={firstTrainingExample.input} />
>>>>>>> 7d01f63d
                </div>
              </div>

              {/* Attempts */}
              <div>
                <div className="text-[10px] font-medium text-muted-foreground uppercase tracking-wide">Attempts</div>
                <div className="text-sm font-semibold text-card-foreground">
                  {puzzle.performanceData?.totalExplanations || 0}
                </div>
              </div>
<<<<<<< HEAD

              {/* Models */}
              <div>
                <div className="text-[10px] font-medium text-muted-foreground uppercase tracking-wide">Models</div>
                <div className="text-sm font-semibold text-card-foreground">
                  {modelsCount}
=======
              <div className="flex-1 min-w-0">
                <p className="mb-1 text-sm font-semibold text-gray-500">Output</p>
                <div className="w-full max-w-[140px] max-h-[140px]">
                  <TinyGrid grid={firstTrainingExample.output} />
>>>>>>> 7d01f63d
                </div>
              </div>

              {/* Grid Size */}
              <div>
                <div className="text-[10px] font-medium text-muted-foreground uppercase tracking-wide">Grid</div>
                <div className="text-sm font-semibold text-card-foreground">
                  {puzzle.maxGridSize}×{puzzle.maxGridSize}
                </div>
              </div>

              {/* Test Cases */}
              <div>
                <div className="text-[10px] font-medium text-muted-foreground uppercase tracking-wide">Tests</div>
                <div className="text-sm font-semibold text-card-foreground">
                  {puzzle.hasMultiplePredictions ? 'Multi' : 'Single'}
                </div>
              </div>
            </div>
          </div>

<<<<<<< HEAD
          {/* Footer: View Link */}
          <div className="pt-1.5 mt-auto border-t">
            <div className="flex items-center justify-between text-xs text-muted-foreground group-hover:text-primary transition-colors">
              <span className="font-medium">View Details</span>
              <ExternalLink className="h-3 w-3" />
            </div>
=======
          {/* Row 3: Resources (Cost, Tokens, Latency) */}
          {puzzle.performanceData && puzzle.performanceData.totalExplanations > 0 && (
            <div className="rounded-xl bg-gradient-to-br from-blue-50 via-indigo-50 to-violet-50 p-3 ring-1 ring-indigo-100">
              <p className="text-[10px] font-bold text-indigo-600 uppercase tracking-wider mb-2">Resources per Attempt</p>
              <div className="grid grid-cols-3 gap-2 text-center">
                {puzzle.performanceData.avgCost != null && puzzle.performanceData.avgCost > 0 && (
                  <div>
                    <p className="text-xs font-semibold text-gray-500">Cost</p>
                    <p className="text-sm font-bold text-gray-900">
                      ${puzzle.performanceData.avgCost.toFixed(3)}
                    </p>
                  </div>
                )}
                {puzzle.performanceData.avgTotalTokens != null && puzzle.performanceData.avgTotalTokens > 0 && (
                  <div>
                    <p className="text-xs font-semibold text-gray-500">Tokens</p>
                    <p className="text-sm font-bold text-gray-900">
                      {puzzle.performanceData.avgTotalTokens >= 1000
                        ? `${(puzzle.performanceData.avgTotalTokens / 1000).toFixed(1)}K`
                        : Math.round(puzzle.performanceData.avgTotalTokens)}
                    </p>
                  </div>
                )}
                {puzzle.performanceData.avgProcessingTime != null && puzzle.performanceData.avgProcessingTime > 0 && (
                  <div>
                    <p className="text-xs font-semibold text-gray-500">Time</p>
                    <p className="text-sm font-bold text-gray-900">
                      {puzzle.performanceData.avgProcessingTime >= 1000
                        ? `${(puzzle.performanceData.avgProcessingTime / 1000).toFixed(1)}s`
                        : `${Math.round(puzzle.performanceData.avgProcessingTime)}ms`}
                    </p>
                  </div>
                )}
              </div>
            </div>
          )}

          {/* Row 4: Status Badges */}
          {puzzle.performanceData?.avgAccuracy === 0 && puzzle.performanceData?.totalExplanations > 0 && (
            <div className="flex flex-wrap gap-2">
              <span className="rounded-full bg-red-100 px-3 py-1 text-xs font-bold text-red-800">
                🔥 UNSOLVED - 0% Success
              </span>
            </div>
          )}
        </div>

        {/* Grid Info */}
        <div className="flex items-center gap-5 text-base text-gray-600">
          <div className="flex items-center gap-1.5">
            <Grid3X3 className="h-6 w-6" />
            <span className="font-semibold">{puzzle.maxGridSize}×{puzzle.maxGridSize}</span>
>>>>>>> 7d01f63d
          </div>
        </CardContent>
      </Card>
    </Link>
  );
};<|MERGE_RESOLUTION|>--- conflicted
+++ resolved
@@ -144,7 +144,6 @@
             </Badge>
           )}
 
-<<<<<<< HEAD
           {/* Main Content: Grid + Metrics Side-by-Side */}
           <div className="flex gap-3 flex-1">
             {/* Grid Preview - Left Side */}
@@ -166,16 +165,6 @@
                 </div>
                 <div className="text-sm font-semibold text-card-foreground">
                   {!hasAttempts ? "Never Tried" : isSolved ? `${(accuracy * 100).toFixed(0)}% Solved` : "Unsolved"}
-=======
-        {/* Grid Preview */}
-        {showGridPreview && firstTrainingExample && (
-          <div className="rounded-3xl bg-gradient-to-br from-slate-50 via-white to-sky-100/80 p-4 ring-1 ring-sky-200/80 transition-all duration-200 group-hover:ring-sky-400 group-focus-within:ring-sky-400">
-            <div className="flex items-start gap-4">
-              <div className="flex-1 min-w-0">
-                <p className="mb-1 text-sm font-semibold text-gray-500">Input</p>
-                <div className="w-full max-w-[140px] max-h-[140px]">
-                  <TinyGrid grid={firstTrainingExample.input} />
->>>>>>> 7d01f63d
                 </div>
               </div>
 
@@ -186,19 +175,12 @@
                   {puzzle.performanceData?.totalExplanations || 0}
                 </div>
               </div>
-<<<<<<< HEAD
 
               {/* Models */}
               <div>
                 <div className="text-[10px] font-medium text-muted-foreground uppercase tracking-wide">Models</div>
                 <div className="text-sm font-semibold text-card-foreground">
                   {modelsCount}
-=======
-              <div className="flex-1 min-w-0">
-                <p className="mb-1 text-sm font-semibold text-gray-500">Output</p>
-                <div className="w-full max-w-[140px] max-h-[140px]">
-                  <TinyGrid grid={firstTrainingExample.output} />
->>>>>>> 7d01f63d
                 </div>
               </div>
 
@@ -220,67 +202,12 @@
             </div>
           </div>
 
-<<<<<<< HEAD
           {/* Footer: View Link */}
           <div className="pt-1.5 mt-auto border-t">
             <div className="flex items-center justify-between text-xs text-muted-foreground group-hover:text-primary transition-colors">
               <span className="font-medium">View Details</span>
               <ExternalLink className="h-3 w-3" />
             </div>
-=======
-          {/* Row 3: Resources (Cost, Tokens, Latency) */}
-          {puzzle.performanceData && puzzle.performanceData.totalExplanations > 0 && (
-            <div className="rounded-xl bg-gradient-to-br from-blue-50 via-indigo-50 to-violet-50 p-3 ring-1 ring-indigo-100">
-              <p className="text-[10px] font-bold text-indigo-600 uppercase tracking-wider mb-2">Resources per Attempt</p>
-              <div className="grid grid-cols-3 gap-2 text-center">
-                {puzzle.performanceData.avgCost != null && puzzle.performanceData.avgCost > 0 && (
-                  <div>
-                    <p className="text-xs font-semibold text-gray-500">Cost</p>
-                    <p className="text-sm font-bold text-gray-900">
-                      ${puzzle.performanceData.avgCost.toFixed(3)}
-                    </p>
-                  </div>
-                )}
-                {puzzle.performanceData.avgTotalTokens != null && puzzle.performanceData.avgTotalTokens > 0 && (
-                  <div>
-                    <p className="text-xs font-semibold text-gray-500">Tokens</p>
-                    <p className="text-sm font-bold text-gray-900">
-                      {puzzle.performanceData.avgTotalTokens >= 1000
-                        ? `${(puzzle.performanceData.avgTotalTokens / 1000).toFixed(1)}K`
-                        : Math.round(puzzle.performanceData.avgTotalTokens)}
-                    </p>
-                  </div>
-                )}
-                {puzzle.performanceData.avgProcessingTime != null && puzzle.performanceData.avgProcessingTime > 0 && (
-                  <div>
-                    <p className="text-xs font-semibold text-gray-500">Time</p>
-                    <p className="text-sm font-bold text-gray-900">
-                      {puzzle.performanceData.avgProcessingTime >= 1000
-                        ? `${(puzzle.performanceData.avgProcessingTime / 1000).toFixed(1)}s`
-                        : `${Math.round(puzzle.performanceData.avgProcessingTime)}ms`}
-                    </p>
-                  </div>
-                )}
-              </div>
-            </div>
-          )}
-
-          {/* Row 4: Status Badges */}
-          {puzzle.performanceData?.avgAccuracy === 0 && puzzle.performanceData?.totalExplanations > 0 && (
-            <div className="flex flex-wrap gap-2">
-              <span className="rounded-full bg-red-100 px-3 py-1 text-xs font-bold text-red-800">
-                🔥 UNSOLVED - 0% Success
-              </span>
-            </div>
-          )}
-        </div>
-
-        {/* Grid Info */}
-        <div className="flex items-center gap-5 text-base text-gray-600">
-          <div className="flex items-center gap-1.5">
-            <Grid3X3 className="h-6 w-6" />
-            <span className="font-semibold">{puzzle.maxGridSize}×{puzzle.maxGridSize}</span>
->>>>>>> 7d01f63d
           </div>
         </CardContent>
       </Card>
