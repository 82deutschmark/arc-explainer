--- conflicted
+++ resolved
@@ -1,14 +1,11 @@
 /**
  * Author: Claude Code using Sonnet 4.5
  * Date: 2025-11-26
-<<<<<<< HEAD
- * PURPOSE: Visual grid showing status of all ARC2-eval puzzles for Poetiq solver.
- *          Matches analytics page pattern with readable badge cells.
-=======
  * PURPOSE: Visual grid showing the status of all ARC2-eval puzzles for Poetiq solver.
  *          Redesigned to use ClickablePuzzleBadge pattern like analytics page with dark theme styling.
  *          Clicking a puzzle navigates to the solver page.
->>>>>>> 1d32ab39
+ * PURPOSE: Visual grid showing status of all ARC2-eval puzzles for Poetiq solver.
+ *          Matches analytics page pattern with readable badge cells.
  *
  * SRP/DRY check: Pass - Single responsibility for puzzle progress visualization, reuses ClickablePuzzleBadge
  */
@@ -72,7 +69,6 @@
   }
 
   return (
-<<<<<<< HEAD
     <Card>
       <CardHeader className="pb-3">
         <div className="flex items-center justify-between">
@@ -89,31 +85,6 @@
             <div className="flex items-center gap-1.5 text-sm">
               <Circle className="h-4 w-4 text-gray-400" />
               <span className="text-gray-600">Pending ({counts.unattempted})</span>
-=======
-    <div
-      className="rounded-2xl overflow-hidden"
-      style={{
-        background: 'linear-gradient(135deg, rgba(0, 217, 255, 0.03) 0%, rgba(180, 255, 57, 0.03) 100%)',
-        border: '1px solid rgba(0, 217, 255, 0.15)',
-      }}
-    >
-      <div className="p-6 space-y-6">
-        {/* Legend and Filters */}
-        <div className="flex flex-wrap items-center justify-between gap-4">
-          {/* Legend */}
-          <div className="flex items-center gap-6 text-sm font-ibm">
-            <div className="flex items-center gap-2">
-              <CheckCircle className="h-4 w-4 text-cyan-400" />
-              <span className="text-cyan-300">Solved ({counts.solved})</span>
-            </div>
-            <div className="flex items-center gap-2">
-              <XCircle className="h-4 w-4 text-amber-400" />
-              <span className="text-amber-300">Failed ({counts.attempted})</span>
-            </div>
-            <div className="flex items-center gap-2">
-              <Circle className="h-4 w-4 text-gray-400" />
-              <span className="text-gray-400">Pending ({counts.unattempted})</span>
->>>>>>> 1d32ab39
             </div>
           </div>
 
@@ -130,24 +101,16 @@
             <ToggleGroupItem value="attempted">Failed</ToggleGroupItem>
           </ToggleGroup>
         </div>
-<<<<<<< HEAD
       </CardHeader>
       <CardContent className="pt-0">
-=======
-
-        {/* Puzzle Badge Grid */}
->>>>>>> 1d32ab39
         {filteredPuzzles.length === 0 ? (
           <div className="py-8 text-center text-gray-500">
             No puzzles match the selected filter
           </div>
         ) : (
-<<<<<<< HEAD
           <div className="grid grid-cols-2 sm:grid-cols-3 md:grid-cols-4 lg:grid-cols-5 gap-1.5 text-xs">
-=======
-          <div className="grid grid-cols-2 sm:grid-cols-3 md:grid-cols-4 lg:grid-cols-5 gap-2 text-xs">
->>>>>>> 1d32ab39
             {filteredPuzzles.map((puzzle) => (
+              <PuzzleBadgeCell
               <PuzzleBadgeCell
                 key={puzzle.puzzleId}
                 puzzle={puzzle}
@@ -167,11 +130,7 @@
   );
 }
 
-<<<<<<< HEAD
 // Individual puzzle badge cell matching analytics page style
-=======
-// Individual puzzle badge cell with dark theme styling
->>>>>>> 1d32ab39
 function PuzzleBadgeCell({
   puzzle,
   onClick
@@ -180,18 +139,15 @@
   onClick?: () => void;
 }) {
   const statusStyles: Record<PuzzleStatus, string> = {
-<<<<<<< HEAD
     solved: 'text-green-700 border-green-300 bg-green-50 hover:bg-green-100',
     attempted: 'text-red-700 border-red-300 bg-red-50 hover:bg-red-100',
     unattempted: 'text-gray-700 border-gray-300 bg-gray-50 hover:bg-gray-100',
-=======
-    solved: 'text-cyan-300 border-cyan-500/50 bg-cyan-500/10 hover:bg-cyan-500/20',
-    attempted: 'text-amber-300 border-amber-500/50 bg-amber-500/10 hover:bg-amber-500/20',
-    unattempted: 'text-gray-400 border-gray-600 bg-gray-800/30 hover:bg-gray-700/50',
->>>>>>> 1d32ab39
   };
 
   const statusIcons: Record<PuzzleStatus, React.ReactNode> = {
+    solved: <CheckCircle className="h-3 w-3" />,
+    attempted: <XCircle className="h-3 w-3" />,
+    unattempted: <Circle className="h-3 w-3" />,
     solved: <CheckCircle className="h-3 w-3" />,
     attempted: <XCircle className="h-3 w-3" />,
     unattempted: <Circle className="h-3 w-3" />,
@@ -201,16 +157,16 @@
     onClick?.();
     window.open(`/puzzle/poetiq/${puzzle.puzzleId}`, '_blank');
   };
+  const handleClick = () => {
+    onClick?.();
+    window.open(`/puzzle/poetiq/${puzzle.puzzleId}`, '_blank');
+  };
 
   return (
     <Badge
       variant="outline"
       className={cn(
-<<<<<<< HEAD
         'cursor-pointer transition-colors font-mono justify-start gap-1.5 px-2 py-1.5 h-auto',
-=======
-        'cursor-pointer transition-all duration-200 font-jetbrains justify-start gap-1.5 px-2 py-1.5 h-auto',
->>>>>>> 1d32ab39
         statusStyles[puzzle.status]
       )}
       onClick={handleClick}
