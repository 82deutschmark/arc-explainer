--- conflicted
+++ resolved
@@ -1,22 +1,13 @@
 /**
  * Author: gpt-5-codex
  * Date: 2025-10-16T00:00:00Z
-<<<<<<< HEAD
  * PURPOSE: Validates the analysis streaming pending-session handshake and ensures lifecycle cleanup prevents payload leaks.
  * SRP/DRY check: Pass — focused coverage on AnalysisStreamService cache helpers and lifecycle behaviours without duplicating integration tests.
  * shadcn/ui: Pass — backend service coverage only.
-=======
- * PURPOSE: Regression coverage for AnalysisStreamService pending-session helpers and
- *          canonical OpenAI model routing to streaming-capable providers. Ensures SSE
- *          harness metadata preserves original model keys while canonical values drive
- *          provider selection and streaming capability checks.
- * SRP/DRY check: Pass — targeted tests for session storage and OpenAI prefix handling.
->>>>>>> 387341b2
  */
 
 import test from "node:test";
 import { strict as assert } from "node:assert";
-<<<<<<< HEAD
 
 import {
   analysisStreamService,
@@ -47,13 +38,11 @@
     getJson: <T>() => jsonPayload as T,
   };
 }
-=======
 
 import { analysisStreamService } from "../server/services/streaming/analysisStreamService.ts";
 import { sseStreamManager } from "../server/services/streaming/SSEStreamManager.ts";
 import { aiServiceFactory } from "../server/services/aiServiceFactory.ts";
 import { puzzleAnalysisService } from "../server/services/puzzleAnalysisService.ts";
->>>>>>> 387341b2
 
 const basePayload = {
   taskId: "T123",
@@ -83,7 +72,6 @@
   }
 });
 
-<<<<<<< HEAD
 test("startStreaming clears pending payload when model does not support streaming", async (t) => {
   process.env.STREAMING_ENABLED = "true";
 
@@ -91,7 +79,7 @@
     taskId: "task-unsupported",
     modelKey: "openai/gpt-non-streaming",
   });
-=======
+
 test("analysisStreamService streams OpenAI-prefixed models", async (t) => {
   const previousFlag = process.env.ENABLE_SSE_STREAMING;
   process.env.ENABLE_SSE_STREAMING = "true";
@@ -102,7 +90,6 @@
   const factoryCalls: string[] = [];
   const supportsChecks: string[] = [];
   const puzzleCalls: Array<{ taskId: string; model: string }> = [];
->>>>>>> 387341b2
 
   const originalHas = sseStreamManager.has;
   const originalError = sseStreamManager.error;
@@ -111,7 +98,6 @@
   const errorEvents: Array<{ code: string }> = [];
 
   sseStreamManager.has = () => true;
-<<<<<<< HEAD
   sseStreamManager.error = ((incomingSessionId: string, code: string) => {
     if (incomingSessionId === sessionId) {
       errorEvents.push({ code });
@@ -120,7 +106,6 @@
   aiServiceFactory.getService = (() => ({
     supportsStreaming: () => false,
   })) as typeof aiServiceFactory.getService;
-=======
   sseStreamManager.sendEvent = (_session, event, payload) => {
     events.push({ event, payload });
   };
@@ -133,7 +118,6 @@
       events.push({ event: "error.metadata", payload: metadata });
     }
   };
->>>>>>> 387341b2
 
   t.after(() => {
     sseStreamManager.has = originalHas;
@@ -180,7 +164,6 @@
     sseStreamManager.error = originalError;
   });
 
-<<<<<<< HEAD
   await analysisStreamService.startStreaming({} as any, {
     taskId: "task-missing-session",
     modelKey: "openai/gpt-5-2025",
@@ -243,21 +226,6 @@
       },
     } as any,
     res,
-=======
-  const returnedSessionId = await analysisStreamService.startStreaming({} as any, {
-    taskId,
-    modelKey: encodedModelKey,
-    sessionId,
-  });
-
-  assert.equal(returnedSessionId, sessionId, "should echo provided session id");
-  assert.equal(errors.length, 0, "should not emit streaming error events");
-  assert.ok(events.some((event) => event.event === "stream.status"), "status event should be emitted");
-  assert.ok(events.some((event) => event.event === "stream.chunk"), "chunk event should be emitted");
-
-  const statusWithModel = events.find(
-    (event) => event.event === "stream.status" && event.payload?.modelKey === "openai/gpt-5-2025-08-07",
->>>>>>> 387341b2
   );
 
   assert.equal(getStatus(), 200, "Handshake should respond with HTTP 200");
@@ -313,7 +281,6 @@
   analysisStreamService.clearPendingPayload(json.sessionId);
 });
 
-<<<<<<< HEAD
 test("prepareAnalysisStream rejects invalid payloads", async (t) => {
   let saveCalled = false;
   const originalSave = analysisStreamService.savePendingPayload;
@@ -336,6 +303,19 @@
       },
     } as any,
     res,
+  const returnedSessionId = await analysisStreamService.startStreaming({} as any, {
+    taskId,
+    modelKey: encodedModelKey,
+    sessionId,
+  });
+
+  assert.equal(returnedSessionId, sessionId, "should echo provided session id");
+  assert.equal(errors.length, 0, "should not emit streaming error events");
+  assert.ok(events.some((event) => event.event === "stream.status"), "status event should be emitted");
+  assert.ok(events.some((event) => event.event === "stream.chunk"), "chunk event should be emitted");
+
+  const statusWithModel = events.find(
+    (event) => event.event === "stream.status" && event.payload?.modelKey === "openai/gpt-5-2025-08-07",
   );
 
   assert.equal(getStatus(), 422, "Invalid handshake should return HTTP 422");
@@ -372,10 +352,4 @@
     undefined,
     "Expired payload should be removed automatically",
   );
-=======
-  assert.deepEqual(factoryCalls, ["gpt-5-2025-08-07"], "factory should receive canonical model key");
-  assert.deepEqual(supportsChecks, ["gpt-5-2025-08-07"], "supportsStreaming should receive canonical key");
-  assert.deepEqual(puzzleCalls, [{ taskId, model: "gpt-5-2025-08-07" }]);
-  assert.equal(completions.length, 1, "stream should close with completion summary");
->>>>>>> 387341b2
-});
+});
